--- conflicted
+++ resolved
@@ -13,14 +13,11 @@
   opt :bytype, "Group line counts by file extension (i.e. .rb, .erb, .yml)", default: false
   opt :include, "Paths to include in git ls-files", default: "", type: String
   opt :exclude, "Paths to exclude (comma separated)", default: "", type: String
-<<<<<<< HEAD
+  opt :extension, "Comma-separated list of extensions to consider, leave blank for all", default: "", type: String
+  opt :branch, "Branch to run on", default: "master", type: String
   opt :since, "Since time", defaut: "1970", type: String
   opt :until, "Until time", defaut: "now", type: String
-=======
-  opt :extension, "Comma-separated list of extensions to consider, leave blank for all", default: "", type: String
-  opt :branch, "Branch to run on", default: "master", type: String
   opt :format, "Format (pretty/csv)", default: "pretty", type: String
->>>>>>> a7a27af8
 end
 
 Trollop::die :repository, "is not a git repository" unless GitFame::Base.git_repository?(opts[:repository])
@@ -33,14 +30,10 @@
   bytype: opts[:bytype],
   exclude: opts[:exclude],
   include: opts[:include],
-<<<<<<< HEAD
+  exclude: opts[:exclude],
+  extensions: opts[:extension],
+  branch: opts[:branch],
   since: opts[:since],
   until: opts[:until]
-}).pretty_puts
-=======
-  exclude: opts[:exclude],
-  extensions: opts[:extension],
-  branch: opts[:branch]
 })
-opts[:format] == "csv" ? fame.csv_puts : fame.pretty_puts
->>>>>>> a7a27af8
+opts[:format] == "csv" ? fame.csv_puts : fame.pretty_puts