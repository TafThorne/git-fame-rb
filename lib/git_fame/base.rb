--- conflicted
+++ resolved
@@ -9,18 +9,17 @@
     # @args[:exclude] String Comma-separated list of paths in the repo which should be excluded
     #
     def initialize(args)
-      @sort = "loc"
-      @progressbar = false
-<<<<<<< HEAD
-      @whitespace = false
-=======
-      @bytype = false
-      @exclude = ""
->>>>>>> 58631c4d
-      args.keys.each { |name| instance_variable_set "@" + name.to_s, args[name] }
+      @sort         = "loc"
+      @progressbar  = false
+      @whitespace   = false
+      @bytype       = false
+      @exclude      = ""
+      @authors      = {}
+      @file_authors = Hash.new { |h,k| h[k] = {} }
+      args.keys.each do |name| 
+        instance_variable_set "@" + name.to_s, args[name]
+      end
       convert_exclude_paths_to_array
-      @authors = {}
-      @file_authors = Hash.new { |h,k| h[k] = {} }
     end
 
     #
