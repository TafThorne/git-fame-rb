--- conflicted
+++ resolved
@@ -56,15 +56,6 @@
       puts "Total number of lines: #{number_with_delimiter(loc)}"
       puts "Total number of commits: #{number_with_delimiter(commits)}\n"
 
-<<<<<<< HEAD
-      fields = [:name, :loc, :commits, :files, :distribution]
-      if @since or @until
-        fields << :added << :deleted << :total
-      end
-      if @bytype
-        fields << populate.instance_variable_get("@file_extensions").
-          uniq.sort
-=======
       table(authors, fields: fields)
     end
 
@@ -95,11 +86,13 @@
     def fields
       @_fields ||= begin
         fields = [:name, :loc, :commits, :files, :distribution]
+        if @since or @until
+          fields << :added << :deleted << :total
+        end
         if @bytype
           fields += populate.instance_variable_get("@file_extensions")
         end
         fields.uniq
->>>>>>> a7a27af8
       end
     end
 
@@ -225,6 +218,12 @@
           @progressbar
         )
         blame_opts = @whitespace ? "-w" : ""
+        if @since
+          blame_opts += " --since=#{@since}"
+        end
+        #if @until # this is not accepted by blame
+        #  blame_opts += " --until=#{@until}"
+        #end
         @files.each do |file|
           progressbar.inc
           if @bytype
@@ -242,9 +241,6 @@
 
           # only count extensions that aren't binary
           @file_extensions << file_extension
-          if @until
-            blame_opts += " --since=#{@until}"  # blame since-flag has meaning `until`
-          end
           output = execute(
             "git blame #{blame_opts} --line-porcelain #{@branch} -- '#{file}'"
           )
@@ -258,33 +254,32 @@
           end
         end
 
-<<<<<<< HEAD
-        if @since or @until
-          progressbar_authors = SilentProgressbar.new("Authors", @authors.count, active = @progressbar)
-          @authors.each do |name, author|
-            progressbar_authors.inc
-            lines_stat_cmd = "git log --author='#{name}' --after=#{@since} --before=#{@until}" +
+        log_opts = ''
+        if @since
+          log_opts += " --since=#{@since}"
+        end
+        if @until # this is accepted by log
+          log_opts += " --until=#{@until}"
+        end
+        execute("git shortlog #{@branch} #{log_opts} -se").split("\n").map do |l|
+          if @since or @until
+            progressbar_authors = SilentProgressbar.new("Authors", @authors.count, active = @progressbar)
+            @authors.each do |name, author|
+              progressbar_authors.inc
+              lines_stat_cmd = "git log --author='#{name}' #{log_opts} #{@branch} " +
                 "--pretty=tformat: --numstat #{@include.join(' ')}"
-            execute(lines_stat_cmd).scan(/(\d+)\t(\d+)\t\w+/).each do |added, deleted|
-              author.raw_added += added.to_i || 0
-              author.raw_deleted += deleted.to_i || 0
+              execute(lines_stat_cmd).scan(/(\d+)\t(\d+)\t\w+/).each do |added, deleted|
+                author.raw_added += added.to_i || 0
+                author.raw_deleted += deleted.to_i || 0
+              end
+              author.raw_total = author.raw_added - author.raw_deleted
             end
-            author.raw_total = author.raw_added - author.raw_deleted
-          end
-          progressbar_authors.finish
-        end
-
-        shortlog_cmd = "git shortlog -se "
-        if @since
-          shortlog_cmd += ' --since=' + @since
-        end
-        if @until
-          shortlog_cmd += ' --until=' + @until
-        end
+            progressbar_authors.finish
+          end
+        end
+
+        shortlog_cmd = "git shortlog #{log_opts} #{@branch} -se "
         execute(shortlog_cmd).split("\n").map do |l|
-=======
-        execute("git shortlog #{@branch} -se").split("\n").map do |l|
->>>>>>> a7a27af8
           _, commits, u = l.match(%r{^\s*(\d+)\s+(.+?)\s+<.+?>}).to_a
           user = fetch(u)
           # Has this user been updated before?
